--- conflicted
+++ resolved
@@ -24,10 +24,7 @@
     - scikit-build
     - setuptools_scm
   run:
-<<<<<<< HEAD
-=======
     - 'numpy<1.16.1'
->>>>>>> c1b166a8
     - matplotlib
     - mpi4py
     - numpy
